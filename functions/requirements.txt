# Firebase and Google Cloud SDKs
firebase-functions>=0.2.0
firebase-admin>=6.5.0
google-cloud-aiplatform>=1.49.0
google-cloud-speech>=2.25.0
google-cloud-pubsub>=2.20.0
google-cloud-storage>=2.16.0
google-analytics-data 
google-cloud-texttospeech>=2.16.2 
google-api-python-client>=2.133.0 
google-auth>=2.23.0
google-auth-oauthlib>=1.1.0
google-auth-httplib2>=0.1.1

# Data Validation Library
pydantic>=2.0.0
# Library for PDF processing
pypdf2
# Async HTTP client for Perplexity API
aiohttp>=3.8.0
# Environment variable management
python-dotenv>=1.0.0
<<<<<<< HEAD
google-cloud-texttospeech>=2.16.2  # For AI voice
playwright>=1.40.0  # Better than Puppeteer for Python
=======
# Vertex AI for structured data extraction
vertexai>=1.38.0
>>>>>>> 05bf0786
<|MERGE_RESOLUTION|>--- conflicted
+++ resolved
@@ -20,10 +20,9 @@
 aiohttp>=3.8.0
 # Environment variable management
 python-dotenv>=1.0.0
-<<<<<<< HEAD
+
 google-cloud-texttospeech>=2.16.2  # For AI voice
 playwright>=1.40.0  # Better than Puppeteer for Python
-=======
+
 # Vertex AI for structured data extraction
 vertexai>=1.38.0
->>>>>>> 05bf0786
